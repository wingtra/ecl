--- conflicted
+++ resolved
@@ -62,8 +62,6 @@
 		_control_status.flags.yaw_align = resetMagHeading(_mag_sample_delayed.mag);
 	}
 
-<<<<<<< HEAD
-=======
 	// control use of various external souces for positon and velocity aiding
 	controlExternalVisionAiding();
 	controlOpticalFlowAiding();
@@ -98,15 +96,10 @@
 
 void Ekf::controlExternalVisionAiding()
 {
->>>>>>> d244a77f
 	// external vision position aiding selection logic
 	if ((_params.fusion_mode & MASK_USE_EVPOS) && !_control_status.flags.ev_pos && _control_status.flags.tilt_align && _control_status.flags.yaw_align) {
 		// check for a exernal vision measurement that has fallen behind the fusion time horizon
 		if (_time_last_imu - _time_last_ext_vision < 2 * EV_MAX_INTERVAL) {
-<<<<<<< HEAD
-			// turn on use of external vision measurements for position
-			_control_status.flags.ev_pos = true;
-=======
 			// turn on use of external vision measurements for position and height
 			_control_status.flags.ev_pos = true;
 			printf("EKF switching to external vision position fusion");
@@ -114,7 +107,6 @@
 			_control_status.flags.baro_hgt = false;
 			_control_status.flags.gps_hgt = false;
 			_control_status.flags.rng_hgt = false;
->>>>>>> d244a77f
 			// reset the position, height and velocity
 			resetPosition();
 			resetVelocity();
@@ -146,11 +138,6 @@
 
 			// turn on fusion of external vision yaw measurements
 			_control_status.flags.ev_yaw = true;
-<<<<<<< HEAD
-		}
-	}
-
-=======
 			printf("EKF switching to external vision yaw fusion");
 		}
 	}
@@ -159,7 +146,6 @@
 
 void Ekf::controlOpticalFlowAiding()
 {
->>>>>>> d244a77f
 	// optical flow fusion mode selection logic
 	// to start using optical flow data we need angular alignment complete, and fresh optical flow and height above terrain data
 	if ((_params.fusion_mode & MASK_USE_OF) && !_control_status.flags.opt_flow && _control_status.flags.tilt_align
