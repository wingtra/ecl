/****************************************************************************
 *
 *   Copyright (c) 2015 Estimation and Control Library (ECL). All rights reserved.
 *
 * Redistribution and use in source and binary forms, with or without
 * modification, are permitted provided that the following conditions
 * are met:
 *
 * 1. Redistributions of source code must retain the above copyright
 *    notice, this list of conditions and the following disclaimer.
 * 2. Redistributions in binary form must reproduce the above copyright
 *    notice, this list of conditions and the following disclaimer in
 *    the documentation and/or other materials provided with the
 *    distribution.
 * 3. Neither the name ECL nor the names of its contributors may be
 *    used to endorse or promote products derived from this software
 *    without specific prior written permission.
 *
 * THIS SOFTWARE IS PROVIDED BY THE COPYRIGHT HOLDERS AND CONTRIBUTORS
 * "AS IS" AND ANY EXPRESS OR IMPLIED WARRANTIES, INCLUDING, BUT NOT
 * LIMITED TO, THE IMPLIED WARRANTIES OF MERCHANTABILITY AND FITNESS
 * FOR A PARTICULAR PURPOSE ARE DISCLAIMED. IN NO EVENT SHALL THE
 * COPYRIGHT OWNER OR CONTRIBUTORS BE LIABLE FOR ANY DIRECT, INDIRECT,
 * INCIDENTAL, SPECIAL, EXEMPLARY, OR CONSEQUENTIAL DAMAGES (INCLUDING,
 * BUT NOT LIMITED TO, PROCUREMENT OF SUBSTITUTE GOODS OR SERVICES; LOSS
 * OF USE, DATA, OR PROFITS; OR BUSINESS INTERRUPTION) HOWEVER CAUSED
 * AND ON ANY THEORY OF LIABILITY, WHETHER IN CONTRACT, STRICT
 * LIABILITY, OR TORT (INCLUDING NEGLIGENCE OR OTHERWISE) ARISING IN
 * ANY WAY OUT OF THE USE OF THIS SOFTWARE, EVEN IF ADVISED OF THE
 * POSSIBILITY OF SUCH DAMAGE.
 *
 ****************************************************************************/

/**
 * @file ekf.cpp
 * Core functions for ekf attitude and position estimator.
 *
 * @author Roman Bast <bapstroman@gmail.com>
 * @author Paul Riseborough <p_riseborough@live.com.au>
 */

#include "ekf.h"
#include "mathlib.h"

Ekf::Ekf():
	_filter_initialised(false),
	_earth_rate_initialised(false),
	_fuse_height(false),
	_fuse_pos(false),
	_fuse_hor_vel(false),
	_fuse_vert_vel(false),
	_fuse_flow(false),
	_fuse_hagl_data(false),
	_time_last_fake_gps(0),
	_time_last_pos_fuse(0),
	_time_last_vel_fuse(0),
	_time_last_hgt_fuse(0),
	_time_last_of_fuse(0),
	_time_last_arsp_fuse(0),
	_last_disarmed_posD(0.0f),
	_airspeed_innov(0.0f),
	_airspeed_innov_var(0.0f),
	_heading_innov(0.0f),
	_heading_innov_var(0.0f),
	_delta_time_of(0.0f),
	_mag_declination(0.0f),
	_gpsDriftVelN(0.0f),
	_gpsDriftVelE(0.0f),
	_gps_drift_velD(0.0f),
	_gps_velD_diff_filt(0.0f),
	_gps_velN_filt(0.0f),
	_gps_velE_filt(0.0f),
	_last_gps_fail_us(0),
	_last_gps_origin_time_us(0),
	_gps_alt_ref(0.0f),
	_hgt_counter(0),
	_rng_filt_state(0.0f),
	_mag_counter(0),
	_time_last_mag(0),
	_hgt_sensor_offset(0.0f),
	_terrain_vpos(0.0f),
	_hagl_innov(0.0f),
	_hagl_innov_var(0.0f),
	_time_last_hagl_fuse(0),
	_baro_hgt_faulty(false),
	_gps_hgt_faulty(false),
	_rng_hgt_faulty(false),
	_baro_hgt_offset(0.0f),
	_vert_pos_reset_delta(0.0f),
	_time_vert_pos_reset(0),
	_vert_vel_reset_delta(0.0f),
	_time_vert_vel_reset(0),
	_time_bad_vert_accel(0)
{
	_state = {};
	_last_known_posNE.setZero();
	_earth_rate_NED.setZero();
	_R_to_earth = matrix::Dcm<float>();
	memset(_vel_pos_innov, 0, sizeof(_vel_pos_innov));
	memset(_mag_innov, 0, sizeof(_mag_innov));
	memset(_flow_innov, 0, sizeof(_flow_innov));
	memset(_vel_pos_innov_var, 0, sizeof(_vel_pos_innov_var));
	memset(_mag_innov_var, 0, sizeof(_mag_innov_var));
	memset(_flow_innov_var, 0, sizeof(_flow_innov_var));
	_delta_angle_corr.setZero();
	_delta_vel_corr.setZero();
	_vel_corr.setZero();
	_last_known_posNE.setZero();
	_imu_down_sampled = {};
	_q_down_sampled.setZero();
	_mag_filt_state = {};
	_delVel_sum = {};
	_flow_gyro_bias = {};
	_imu_del_ang_of = {};
	_gps_check_fail_status.value = 0;
}

Ekf::~Ekf()
{
}

bool Ekf::init(uint64_t timestamp)
{
	bool ret = initialise_interface(timestamp);
	_state.ang_error.setZero();
	_state.vel.setZero();
	_state.pos.setZero();
	_state.gyro_bias.setZero();
	_state.gyro_scale(0) = 1.0f;
	_state.gyro_scale(1) = 1.0f;
	_state.gyro_scale(2) = 1.0f;
	_state.accel_z_bias = 0.0f;
	_state.mag_I.setZero();
	_state.mag_B.setZero();
	_state.wind_vel.setZero();
	_state.quat_nominal.setZero();
	_state.quat_nominal(0) = 1.0f;

	_output_new.vel.setZero();
	_output_new.pos.setZero();
	_output_new.quat_nominal = matrix::Quaternion<float>();

	_delta_angle_corr.setZero();
	_delta_vel_corr.setZero();
	_vel_corr.setZero();

	_imu_down_sampled.delta_ang.setZero();
	_imu_down_sampled.delta_vel.setZero();
	_imu_down_sampled.delta_ang_dt = 0.0f;
	_imu_down_sampled.delta_vel_dt = 0.0f;
	_imu_down_sampled.time_us = timestamp;

	_q_down_sampled(0) = 1.0f;
	_q_down_sampled(1) = 0.0f;
	_q_down_sampled(2) = 0.0f;
	_q_down_sampled(3) = 0.0f;

	_imu_updated = false;
	_NED_origin_initialised = false;
	_gps_speed_valid = false;
	_mag_healthy = false;

	_filter_initialised = false;
	_terrain_initialised = false;

	_control_status.value = 0;
	_control_status_prev.value = 0;

	return ret;
}

bool Ekf::update()
{

	if (!_filter_initialised) {
		_filter_initialised = initialiseFilter();

		if (!_filter_initialised) {
			return false;
		}
	}

	// Only run the filter if IMU data in the buffer has been updated
	if (_imu_updated) {

		// perform state and covariance prediction for the main filter
		predictState();
		predictCovariance();

		// perform state and variance prediction for the terrain estimator
		if (!_terrain_initialised) {
			_terrain_initialised = initHagl();

		} else {
			predictHagl();
		}

		// control logic
		controlFusionModes();

		// measurement updates

		// Fuse magnetometer data using the selected fuson method and only if angular alignment is complete
		if (_mag_buffer.pop_first_older_than(_imu_sample_delayed.time_us, &_mag_sample_delayed)) {
			if (_control_status.flags.mag_3D && _control_status.flags.yaw_align) {
				fuseMag();

				if (_control_status.flags.mag_dec) {
					fuseDeclination();
				}

			} else if (_control_status.flags.mag_2D && _control_status.flags.yaw_align) {
				fuseMag2D();

			} else if (_control_status.flags.mag_hdg && _control_status.flags.yaw_align) {
				// fusion of a Euler yaw angle from either a 321 or 312 rotation sequence
				fuseHeading();

			} else {
				// do no fusion at all
			}
		}

		// determine if range finder data has fallen behind the fusin time horizon fuse it if we are
		// not tilted too much to use it
		if (_range_buffer.pop_first_older_than(_imu_sample_delayed.time_us, &_range_sample_delayed)
		    && (_R_to_earth(2, 2) > 0.7071f)) {
			// correct the range data for position offset relative to the IMU
			Vector3f pos_offset_body = _params.rng_pos_body - _params.imu_pos_body;
			Vector3f pos_offset_earth = _R_to_earth * pos_offset_body;
			_range_sample_delayed.rng += pos_offset_earth(2) / _R_to_earth(2, 2);

			// if we have range data we always try to estimate terrain height
			_fuse_hagl_data = true;

			// only use range finder as a height observation in the main filter if specifically enabled
			if (_control_status.flags.rng_hgt) {
				_fuse_height = true;
			}

		} else if ((_time_last_imu - _time_last_hgt_fuse) > 2 * RNG_MAX_INTERVAL && _control_status.flags.rng_hgt) {
			// If we are supposed to be using range finder data as the primary height sensor, have missed or rejected measurements
			// and are on the ground, then synthesise a measurement at the expected on ground value
			if (!_in_air) {
				_range_sample_delayed.rng = _params.rng_gnd_clearance;
				_range_sample_delayed.time_us = _imu_sample_delayed.time_us;

			}

			_fuse_height = true;
		}

		// determine if baro data has fallen behind the fuson time horizon and fuse it in the main filter if enabled
		if (_baro_buffer.pop_first_older_than(_imu_sample_delayed.time_us, &_baro_sample_delayed)) {
			if (_control_status.flags.baro_hgt) {
				_fuse_height = true;

			} else {
				// calculate a filtered offset between the baro origin and local NED origin if we are not using the baro  as a height reference
				float offset_error =  _state.pos(2) + _baro_sample_delayed.hgt - _hgt_sensor_offset - _baro_hgt_offset;
				_baro_hgt_offset += 0.02f * math::constrain(offset_error, -5.0f, 5.0f);
			}
		}

		// If we are using GPS aiding and data has fallen behind the fusion time horizon then fuse it
		if (_gps_buffer.pop_first_older_than(_imu_sample_delayed.time_us, &_gps_sample_delayed)) {
			// Only use GPS data for position and velocity aiding if enabled
			if (_control_status.flags.gps) {
				_fuse_pos = true;
				_fuse_vert_vel = true;
				_fuse_hor_vel = true;

				// correct velocity for offset relative to IMU
				Vector3f ang_rate = _imu_sample_delayed.delta_ang * (1.0f/_imu_sample_delayed.delta_ang_dt);
				Vector3f pos_offset_body = _params.gps_pos_body - _params.imu_pos_body;
				Vector3f vel_offset_body = cross_product(ang_rate,pos_offset_body);
				Vector3f vel_offset_earth = _R_to_earth * vel_offset_body;
				_gps_sample_delayed.vel -= vel_offset_earth;

				// correct position and height for offset relative to IMU
				Vector3f pos_offset_earth = _R_to_earth * pos_offset_body;
				_gps_sample_delayed.pos(0) -= pos_offset_earth(0);
				_gps_sample_delayed.pos(1) -= pos_offset_earth(1);
				_gps_sample_delayed.hgt += pos_offset_earth(2);

			}

			// only use gps height observation in the main filter if specifically enabled
			if (_control_status.flags.gps_hgt) {
				_fuse_height = true;
			}

		}

		// If we are using external vision aiding and data has fallen behind the fusion time horizon then fuse it
		if (_ext_vision_buffer.pop_first_older_than(_imu_sample_delayed.time_us, &_ev_sample_delayed)) {
			// use external vision posiiton and height observations
			if (_control_status.flags.ev_pos) {
				_fuse_pos = true;
				_fuse_height = true;
				
				// correct position and height for offset relative to IMU
				Vector3f pos_offset_body = _params.ev_pos_body - _params.imu_pos_body;
				Vector3f pos_offset_earth = _R_to_earth * pos_offset_body;
<<<<<<< HEAD
				warnx("pos_offset_earth %lf %lf %lf", (double)pos_offset_earth(0)*100, (double)pos_offset_earth(1)*100, (double)pos_offset_earth(2)*100);
=======
>>>>>>> d244a77f
				_ev_sample_delayed.posNED(0) -= pos_offset_earth(0);
				_ev_sample_delayed.posNED(1) -= pos_offset_earth(1);
				_ev_sample_delayed.posNED(2) -= pos_offset_earth(2);
			}
			// use external vision yaw observation
			if (_control_status.flags.ev_yaw) {
				fuseHeading();
			}
		}

		// If we are using optical flow aiding and data has fallen behind the fusion time horizon, then fuse it
		if (_flow_buffer.pop_first_older_than(_imu_sample_delayed.time_us, &_flow_sample_delayed)
		    && _control_status.flags.opt_flow && (_time_last_imu - _time_last_optflow) < 2e5
		    && (_R_to_earth(2, 2) > 0.7071f)) {
			_fuse_flow = true;
		}

		// if we aren't doing any aiding, fake GPS measurements at the last known position to constrain drift
		// Coincide fake measurements with baro data for efficiency with a minimum fusion rate of 5Hz
		if (!_control_status.flags.gps && !_control_status.flags.opt_flow
		    && ((_time_last_imu - _time_last_fake_gps > 2e5) || _fuse_height)) {
			_fuse_pos = true;
			_time_last_fake_gps = _time_last_imu;
		}

		// fuse available range finder data into a terrain height estimator if it has been initialised
		if (_fuse_hagl_data && _terrain_initialised) {
			fuseHagl();
			_fuse_hagl_data = false;
		}

		// Fuse available NED velocity and position data into the main filter
		if (_fuse_height || _fuse_pos || _fuse_hor_vel || _fuse_vert_vel) {
			fuseVelPosHeight();
			_fuse_hor_vel = _fuse_vert_vel = _fuse_pos = _fuse_height = false;
		}

		// Update optical flow bias estimates
		calcOptFlowBias();

		// Fuse optical flow LOS rate observations into the main filter
		if (_fuse_flow) {
			fuseOptFlow();
			_last_known_posNE(0) = _state.pos(0);
			_last_known_posNE(1) = _state.pos(1);
			_fuse_flow = false;
		}

		// TODO This is just to get the logic inside but we will only start fusion once we tested this again
		//if (_airspeed_buffer.pop_first_older_than(_imu_sample_delayed.time_us, &_airspeed_sample_delayed)) {
		if (false) {
			fuseAirspeed();
		}
	}

	// the output observer always runs
	calculateOutputStates();

	// check for NaN on attitude states
	if (isnan(_state.quat_nominal(0)) || isnan(_output_new.quat_nominal(0))) {
		return false;
	}

	// We don't have valid data to output until tilt and yaw alignment is complete
	if (_control_status.flags.tilt_align && _control_status.flags.yaw_align) {
		return true;

	} else {
		return false;
	}
}

bool Ekf::initialiseFilter(void)
{
	// Keep accumulating measurements until we have a minimum of 10 samples for the baro and magnetoemter

	// Sum the IMU delta angle measurements
	imuSample imu_init = _imu_buffer.get_newest();
	_delVel_sum += imu_init.delta_vel;

	// Sum the magnetometer measurements
	if (_mag_buffer.pop_first_older_than(_imu_sample_delayed.time_us, &_mag_sample_delayed)) {
		if (_mag_counter == 0 && _mag_sample_delayed.time_us !=0) {
			// initialise the filter states and counter when we start getting valid data from the buffer
			_mag_filt_state = _mag_sample_delayed.mag;
			_mag_counter = 1;
		} else if (_mag_counter != 0) {
			// increment the sample count and apply a LPF to the measurement
			_mag_counter ++;
			_mag_filt_state = _mag_filt_state * 0.9f + _mag_sample_delayed.mag * 0.1f;
		}
	}

	// warnx("_params.fusion_mode & MASK_USE_EVPOS %d", (int)(_params.fusion_mode & MASK_USE_EVPOS));
	// warnx("_primary_hgt_source == VDIST_SENSOR_EV %d", (int)(_primary_hgt_source == VDIST_SENSOR_EV));
	// set the default height source from the adjustable parameter
	if (_hgt_counter == 0) {
		if (_params.fusion_mode & MASK_USE_EVPOS) {
			_primary_hgt_source = VDIST_SENSOR_EV;
		} else {
			_primary_hgt_source = _params.vdist_sensor_type;
		}
	}

	if (_primary_hgt_source == VDIST_SENSOR_RANGE) {
		if (_range_buffer.pop_first_older_than(_imu_sample_delayed.time_us, &_range_sample_delayed)) {
			if (_hgt_counter == 0 && _range_sample_delayed.time_us != 0) {
				// initialise the filter states and counter when we start getting valid data from the buffer
				_control_status.flags.baro_hgt = false;
				_control_status.flags.gps_hgt = false;
				_control_status.flags.rng_hgt = true;
				_rng_filt_state = _range_sample_delayed.rng;
				_hgt_counter = 1;
			} else if (_hgt_counter != 0) {
				// increment the sample count and apply a LPF to the measurement
				_hgt_counter ++;
				_rng_filt_state = 0.9f * _rng_filt_state + 0.1f * _range_sample_delayed.rng;
			}
		}

	} else if (_primary_hgt_source == VDIST_SENSOR_BARO || _primary_hgt_source == VDIST_SENSOR_GPS || _primary_hgt_source == VDIST_SENSOR_EV) {
		// if the user parameter specifies use of GPS for height we use baro height initially and switch to GPS
		// later when it passes checks.
		if (_baro_buffer.pop_first_older_than(_imu_sample_delayed.time_us, &_baro_sample_delayed)) {
			if (_hgt_counter == 0 && _baro_sample_delayed.time_us != 0) {
				// initialise the filter states and counter when we start getting valid data from the buffer
				_control_status.flags.baro_hgt = true;
				_control_status.flags.gps_hgt = false;
				_control_status.flags.rng_hgt = false;
				_baro_hgt_offset = _baro_sample_delayed.hgt;
				_hgt_counter = 1;
			} else if (_hgt_counter != 0) {
				// increment the sample count and apply a LPF to the measurement
				_hgt_counter ++;
				_baro_hgt_offset = 0.9f * _baro_hgt_offset + 0.1f * _baro_sample_delayed.hgt;
			}
		}

	} else {
		return false;
	}

	// check to see if we have enough measurements and return false if not
	if (_hgt_counter <= 10 || _mag_counter <= 10) {
		return false;

	} else {
		// reset variables that are shared with post alignment GPS checks
		_gps_drift_velD = 0.0f;
		_gps_alt_ref = 0.0f;

		// Zero all of the states
		_state.ang_error.setZero();
		_state.vel.setZero();
		_state.pos.setZero();
		_state.gyro_bias.setZero();
		_state.gyro_scale(0) = _state.gyro_scale(1) = _state.gyro_scale(2) = 1.0f;
		_state.accel_z_bias = 0.0f;
		_state.mag_I.setZero();
		_state.mag_B.setZero();
		_state.wind_vel.setZero();

		// get initial roll and pitch estimate from delta velocity vector, assuming vehicle is static
		float pitch = 0.0f;
		float roll = 0.0f;

		if (_delVel_sum.norm() > 0.001f) {
			_delVel_sum.normalize();
			pitch = asinf(_delVel_sum(0));
			roll = atan2f(-_delVel_sum(1), -_delVel_sum(2));

		} else {
			return false;
		}

		// calculate initial tilt alignment
		matrix::Euler<float> euler_init(roll, pitch, 0.0f);
		_state.quat_nominal = Quaternion(euler_init);
		_output_new.quat_nominal = _state.quat_nominal;

		// update transformation matrix from body to world frame
		_R_to_earth = quat_to_invrotmat(_state.quat_nominal);

		// initialise the filtered alignment error estimate to a larger starting value
		_tilt_err_length_filt = 1.0f;

		// calculate the averaged magnetometer reading
		Vector3f mag_init = _mag_filt_state;

		// calculate the initial magnetic field and yaw alignment
		resetMagHeading(mag_init);

		// if we are using the range finder as the primary source, then calculate the baro height at origin so  we can use baro as a backup
		// so it can be used as a backup ad set the initial height using the range finder
		if (_control_status.flags.rng_hgt) {
			baroSample baro_newest = _baro_buffer.get_newest();
			_baro_hgt_offset = baro_newest.hgt;
			_state.pos(2) = -math::max(_rng_filt_state * _R_to_earth(2, 2),_params.rng_gnd_clearance);
		}

		// initialise the state covariance matrix
		initialiseCovariance();

		// initialise the terrain estimator
		initHagl();

		// reset the essential fusion timeout counters
		_time_last_hgt_fuse = _time_last_imu;
		_time_last_pos_fuse = _time_last_imu;
		_time_last_vel_fuse = _time_last_imu;
		_time_last_hagl_fuse = _time_last_imu;
		_time_last_of_fuse = _time_last_imu;

		return true;
	}
}

void Ekf::predictState()
{
	if (!_earth_rate_initialised) {
		if (_NED_origin_initialised) {
			calcEarthRateNED(_earth_rate_NED, _pos_ref.lat_rad);
			_earth_rate_initialised = true;
		}
	}

	// correct delta angles for earth rotation rate
	Vector3f corrected_delta_ang = _imu_sample_delayed.delta_ang - _R_to_earth.transpose() * _earth_rate_NED *
				       _imu_sample_delayed.delta_ang_dt;

	// convert the delta angle to a delta quaternion
	Quaternion dq;
	dq.from_axis_angle(corrected_delta_ang);

	// rotate the previous quaternion by the delta quaternion using a quaternion multiplication
	_state.quat_nominal = dq * _state.quat_nominal;

	// quaternions must be normalised whenever they are modified
	_state.quat_nominal.normalize();

	// save the previous value of velocity so we can use trapzoidal integration
	Vector3f vel_last = _state.vel;

	// calculate the increment in velocity using the previous orientation
	Vector3f delta_vel_earth_1 = _R_to_earth * _imu_sample_delayed.delta_vel;

	// update the rotation matrix and calculate the increment in velocity using the current orientation
	_R_to_earth = quat_to_invrotmat(_state.quat_nominal);
	Vector3f delta_vel_earth_2 = _R_to_earth * _imu_sample_delayed.delta_vel;

	// Update the velocity assuming constant angular rate and acceleration across the same delta time interval
	_state.vel += (delta_vel_earth_1 + delta_vel_earth_2) * 0.5f;

	// compensate for acceleration due to gravity
	_state.vel(2) += _gravity_mss * _imu_sample_delayed.delta_vel_dt;

	// predict position states via trapezoidal integration of velocity
	_state.pos += (vel_last + _state.vel) * _imu_sample_delayed.delta_vel_dt * 0.5f;

	// update transformation matrix from body to world frame
	_R_to_earth = quat_to_invrotmat(_state.quat_nominal);

	constrainStates();
}

bool Ekf::collect_imu(imuSample &imu)
{
	imu.delta_ang(0) = imu.delta_ang(0) * _state.gyro_scale(0);
	imu.delta_ang(1) = imu.delta_ang(1) * _state.gyro_scale(1);
	imu.delta_ang(2) = imu.delta_ang(2) * _state.gyro_scale(2);

	imu.delta_ang -= _state.gyro_bias * imu.delta_ang_dt / (_dt_imu_avg > 0 ? _dt_imu_avg : 0.01f);
	imu.delta_vel(2) -= _state.accel_z_bias * imu.delta_vel_dt / (_dt_imu_avg > 0 ? _dt_imu_avg : 0.01f);;

	_imu_sample_new.delta_ang	= imu.delta_ang;
	_imu_sample_new.delta_vel	= imu.delta_vel;
	_imu_sample_new.delta_ang_dt	= imu.delta_ang_dt;
	_imu_sample_new.delta_vel_dt	= imu.delta_vel_dt;
	_imu_sample_new.time_us	= imu.time_us;

	_imu_down_sampled.delta_ang_dt += imu.delta_ang_dt;
	_imu_down_sampled.delta_vel_dt += imu.delta_vel_dt;

	Quaternion delta_q;
	delta_q.rotate(imu.delta_ang);
	_q_down_sampled =  _q_down_sampled * delta_q;
	_q_down_sampled.normalize();

	matrix::Dcm<float> delta_R(delta_q.inversed());
	_imu_down_sampled.delta_vel = delta_R * _imu_down_sampled.delta_vel;
	_imu_down_sampled.delta_vel += imu.delta_vel;

	if ((_dt_imu_avg * _imu_ticks >= (float)(FILTER_UPDATE_PERRIOD_MS) / 1000) ||
	    _dt_imu_avg * _imu_ticks >= 0.02f) {

		imu.delta_ang     = _q_down_sampled.to_axis_angle();
		imu.delta_vel     = _imu_down_sampled.delta_vel;
		imu.delta_ang_dt  = _imu_down_sampled.delta_ang_dt;
		imu.delta_vel_dt  = _imu_down_sampled.delta_vel_dt;
		imu.time_us       = imu.time_us;

		_imu_down_sampled.delta_ang.setZero();
		_imu_down_sampled.delta_vel.setZero();
		_imu_down_sampled.delta_ang_dt = 0.0f;
		_imu_down_sampled.delta_vel_dt = 0.0f;
		_q_down_sampled(0) = 1.0f;
		_q_down_sampled(1) = _q_down_sampled(2) = _q_down_sampled(3) = 0.0f;
		return true;
	}

	return false;
}

/*
 * Implement a strapdown INS algorithm using the latest IMU data at the current time horizon.
 * Buffer the INS states and calculate the difference with the EKF states at the delayed fusion time horizon.
 * Calculate delta angle, delta velocity and velocity corrections from the differences and apply them at the
 * current time horizon so that the INS states track the EKF states at the delayed fusion time horizon.
 * The inspiration for using a complementary filter to correct for time delays in the EKF
 * is based on the work by A Khosravian:
 * “Recursive Attitude Estimation in the Presence of Multi-rate and Multi-delay Vector Measurements”
 * A Khosravian, J Trumpf, R Mahony, T Hamel, Australian National University
*/
void Ekf::calculateOutputStates()
{
	// use latest IMU data
	imuSample imu_new = _imu_sample_new;

	// Get the delta angle and velocity from the latest IMU data
	// Note: We do no not need to consider any bias or scale correction here
	// since the base class has already corrected the imu sample
	Vector3f delta_angle;
	delta_angle(0) = imu_new.delta_ang(0);
	delta_angle(1) = imu_new.delta_ang(1);
	delta_angle(2) = imu_new.delta_ang(2);

	Vector3f delta_vel = imu_new.delta_vel;

	// Apply corrections to the delta angle required to track the quaternion states at the EKF fusion time horizon
	delta_angle += _delta_angle_corr;

	// convert the delta angle to an equivalent delta quaternions
	Quaternion dq;
	dq.from_axis_angle(delta_angle);

	// rotate the previous INS quaternion by the delta quaternions
	_output_new.time_us = imu_new.time_us;
	_output_new.quat_nominal = dq * _output_new.quat_nominal;

	// the quaternions must always be normalised afer modification
	_output_new.quat_nominal.normalize();

	// calculate the rotation matrix from body to earth frame
	_R_to_earth_now = quat_to_invrotmat(_output_new.quat_nominal);

	// rotate the delta velocity to earth frame
	// apply a delta velocity correction required to track the velocity states at the EKF fusion time horizon
	Vector3f delta_vel_NED = _R_to_earth_now * delta_vel + _delta_vel_corr;

	// corrrect for measured accceleration due to gravity
	delta_vel_NED(2) += _gravity_mss * imu_new.delta_vel_dt;

	// save the previous velocity so we can use trapezidal integration
	Vector3f vel_last = _output_new.vel;

	// increment the INS velocity states by the measurement plus corrections
	_output_new.vel += delta_vel_NED;

	// use trapezoidal integration to calculate the INS position states
	// apply a velocity correction required to track the position states at the EKF fusion time horizon
	_output_new.pos += (_output_new.vel + vel_last) * (imu_new.delta_vel_dt * 0.5f) + _vel_corr * imu_new.delta_vel_dt;

	// store INS states in a ring buffer that with the same length and time coordinates as the IMU data buffer
	if (_imu_updated) {
		_output_buffer.push(_output_new);
		_imu_updated = false;
	}

	// get the oldest INS state data from the ring buffer
	// this data will be at the EKF fusion time horizon
	_output_sample_delayed = _output_buffer.get_oldest();

	// calculate the quaternion delta between the INS and EKF quaternions at the EKF fusion time horizon
	Quaternion quat_inv = _state.quat_nominal.inversed();
	Quaternion q_error =  _output_sample_delayed.quat_nominal * quat_inv;
	q_error.normalize();

	// convert the quaternion delta to a delta angle
	Vector3f delta_ang_error;
	float scalar;
	if (q_error(0) >= 0.0f) {
		scalar = -2.0f;

	} else {
		scalar = 2.0f;
	}
	delta_ang_error(0) = scalar * q_error(1);
	delta_ang_error(1) = scalar * q_error(2);
	delta_ang_error(2) = scalar * q_error(3);

	// calculate a corrrection to the delta angle
	// that will cause the INS to track the EKF quaternions with a 1 sec time constant
	_delta_angle_corr = delta_ang_error * imu_new.delta_ang_dt;

	// calculate a correction to the delta velocity
	// that will cause the INS to track the EKF velocity with a 1 sec time constant
	_delta_vel_corr = (_state.vel - _output_sample_delayed.vel) * imu_new.delta_vel_dt;

	// calculate a correction to the INS velocity
	// that will cause the INS to track the EKF position with a 1 sec time constant
	_vel_corr = (_state.pos - _output_sample_delayed.pos);
}<|MERGE_RESOLUTION|>--- conflicted
+++ resolved
@@ -302,10 +302,6 @@
 				// correct position and height for offset relative to IMU
 				Vector3f pos_offset_body = _params.ev_pos_body - _params.imu_pos_body;
 				Vector3f pos_offset_earth = _R_to_earth * pos_offset_body;
-<<<<<<< HEAD
-				warnx("pos_offset_earth %lf %lf %lf", (double)pos_offset_earth(0)*100, (double)pos_offset_earth(1)*100, (double)pos_offset_earth(2)*100);
-=======
->>>>>>> d244a77f
 				_ev_sample_delayed.posNED(0) -= pos_offset_earth(0);
 				_ev_sample_delayed.posNED(1) -= pos_offset_earth(1);
 				_ev_sample_delayed.posNED(2) -= pos_offset_earth(2);
