--- conflicted
+++ resolved
@@ -105,10 +105,6 @@
 			_vel_pos_innov[4] = _state.pos(1) - _gps_sample_delayed.pos(1);
 
 		} else if (_control_status.flags.ev_pos) {
-<<<<<<< HEAD
-			// warnx("Fusing EV pos");
-=======
->>>>>>> d244a77f
 			R[3] = fmaxf(_ev_sample_delayed.posErr, 0.01f);
 			_vel_pos_innov[3] = _state.pos(0) - _ev_sample_delayed.posNED(0);
 			_vel_pos_innov[4] = _state.pos(1) - _ev_sample_delayed.posNED(1);
@@ -123,7 +119,7 @@
 	}
 
 	if (_fuse_height) {
-		if (_control_status.flags.baro_hgt && !_control_status.flags.gps && !_control_status.flags.ev_pos && !(_control_status.flags.rng_hgt && (_R_to_earth(2, 2) > 0.7071f))) {
+		if (_control_status.flags.baro_hgt) {
 			fuse_map[5] = true;
 			// vertical position innovation - baro measurement has opposite sign to earth z axis
 			_vel_pos_innov[5] = _state.pos(2) + _baro_sample_delayed.hgt - _baro_hgt_offset - _hgt_sensor_offset;
@@ -157,10 +153,6 @@
 			// innovation gate size
 			gate_size[5] = fmaxf(_params.range_innov_gate, 1.0f);
 		} else if (_control_status.flags.ev_pos) {
-<<<<<<< HEAD
-			// warnx("fusing ext_visn_hight");
-=======
->>>>>>> d244a77f
 			fuse_map[5] = true;
 			// calculate the innovation assuming the external vision observaton is in local NED frame
 			_vel_pos_innov[5] = _state.pos(2) - _ev_sample_delayed.posNED(2);
