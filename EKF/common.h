--- conflicted
+++ resolved
@@ -270,11 +270,7 @@
 		airspeed_delay_ms = 200.0f;
 		flow_delay_ms = 5.0f;
 		range_delay_ms = 5.0f;
-<<<<<<< HEAD
 		ev_delay_ms = 170.0f;
-=======
-		ev_delay_ms = 100.0f;
->>>>>>> d244a77f
 
 		// input noise
 		gyro_noise = 6.0e-2f;
