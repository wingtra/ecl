--- conflicted
+++ resolved
@@ -78,7 +78,6 @@
 	if (_control_status.flags.gps) {
 		// if we have a fresh GPS measurement, use it to initialise position states and correct the position for the measurement delay
 		gpsSample gps_newest = _gps_buffer.get_newest();
-<<<<<<< HEAD
 
 		float time_delay = 1e-6f * (float)(_imu_sample_delayed.time_us - gps_newest.time_us);
 		float max_time_delay = 1e-6f * (float)GPS_MAX_INTERVAL;
@@ -88,17 +87,6 @@
 			_state.pos(1) = gps_newest.pos(1) + gps_newest.vel(1) * time_delay;
 			return true;
 
-=======
-
-		float time_delay = 1e-6f * (float)(_imu_sample_delayed.time_us - gps_newest.time_us);
-		float max_time_delay = 1e-6f * (float)GPS_MAX_INTERVAL;
-
-		if (time_delay < max_time_delay) {
-			_state.pos(0) = gps_newest.pos(0) + gps_newest.vel(0) * time_delay;
-			_state.pos(1) = gps_newest.pos(1) + gps_newest.vel(1) * time_delay;
-			return true;
-
->>>>>>> d244a77f
 		} else {
 			// XXX use the value of the last known position
 			return false;
@@ -161,10 +149,6 @@
 			baroSample baro_newest = _baro_buffer.get_newest();
 			_baro_hgt_offset = baro_newest.hgt + _state.pos(2);
 
-			// reset the baro offset which is subtracted from the baro reading if we need to use it as a backup
-			baroSample baro_newest = _baro_buffer.get_newest();
-			_baro_hgt_offset = baro_newest.hgt + _state.pos(2);
-
 		} else {
 			// TODO: reset to last known range based estimate
 		}
@@ -189,10 +173,6 @@
 			_state.pos(2) = _hgt_sensor_offset - gps_newest.hgt + _gps_alt_ref;
 			P[8][8] = sq(gps_newest.hacc);
 			vert_pos_reset = true;
-
-			// reset the baro offset which is subtracted from the baro reading if we need to use it as a backup
-			baroSample baro_newest = _baro_buffer.get_newest();
-			_baro_hgt_offset = baro_newest.hgt + _state.pos(2);
 
 			// reset the baro offset which is subtracted from the baro reading if we need to use it as a backup
 			baroSample baro_newest = _baro_buffer.get_newest();
